# Inkyshot - a shot of inspiration to start the day

![](https://raw.githubusercontent.com/balenalabs-incubator/inkyshot/master/assets/header-photo.jpg)

**Get a daily random inspirational quote delivered direct to your desk with Inkyshot. Build multiple Inkyshots and share the inspiration with your friends, family and loved ones ❤️**

## Hardware required

![](https://raw.githubusercontent.com/balenalabs-incubator/inkyshot/master/assets/hardware-photo.jpg)

- Raspberry Pi (tested with Zero and 3B so far)
- [Pimoroni InkyPHAT display](https://shop.pimoroni.com/products/inky-phat?variant=12549254938707)
- 8GB SD Card (Sandisk Extreme Pro recommended)
- Power supply
- **Optional:** 3D printed case with [micro USB sockets](https://www.aliexpress.com/item/4000484202812.html)
- **Optional:** [Waveshare 2.13" e-paper display V2](https://www.waveshare.com/wiki/2.13inch_e-Paper_HAT) (**Note:** the case designs will need modification to fit this display. Set the `WAVESHARE` environment variable to `1` to enable support)

## Setup & Installation

Running this project is as simple as deploying it to a balenaCloud application. You can do it in just one click by using the button below:

[![](https://balena.io/deploy.png)](https://dashboard.balena-cloud.com/deploy?repoUrl=https://github.com/balenalabs/inkyshot)

You can also deploy in the traditional manner using the balena CLI and `balena push` command. For more information [check out the docs](https://www.balena.io/docs/learn/deploy/deployment/).

## Customization

Your fleet of Inkyshots can all be managed centrally via balenaCloud. Try any of the environment variables below to add some customization.

### Update time

Inkyshot wants to deliver a shot of inspiration to start your day, and by default will do this at 9AM/0900 hours UTC. You can change the hour that the update will happen with the `UPDATE_HOUR` variable; set it anywhere from `0` to `23`.

### Timezone

In order for the update time to work correctly, you'll of course have to tell Inkyshot what timezone you'd like to use. Set the `TZ` environment variable to any [IANA timezone](https://en.wikipedia.org/wiki/List_of_tz_database_time_zones), e.g. `Europe/London`, `America/Los_Angeles`, `Asia/Taipei` etc.

This timezone is also used for displaying the correct date when the environment variable `MODE` is set to `weather`.

### Message override

Is there a special occasion in your family? Override the daily quote with a shot of celebration by setting the `INKY_MESSAGE` environment variable. Try `Happy birthday Sister!`, `Congratulations on the new job, mate!`, or `Happy mother's day!`.

### Quote of the day category

The quote api has several quote categories available. Use the `QOD_CATEGORY` environment variable to change the type of quote retreived. Available categories: `inspire` (default), `management`, `sports`, `life`, `funny`, `love`, `art`, `students`.

### Font

There are a few fonts built in that you can try. The default is `AmaticSC`, but you can use the `FONT` variable and set it to any of: `FredokaOne`, `HankenGrotesk`, `Intuitive`, `SourceSerifPro`, `SourceSansPro`, `Caladea`, `Roboto` and `Grand9KPixel`. You're welcome to PR more options into the project!

### Font size

Inkyshot will automatically choose the largest font size for your message that still fits on the display. Too big? Override it with the `FONT_SIZE` variable and Inkyshot will use this as a maximum and continue to resize downwards if your message doesn't fit.

### Test character

When figuring out what size font to use, Inkyshot (invisibly) fills the screen with the `a` character to see how many will fit. You can override this by setting the `TEST_CHARACTER` environment variable with any wider (`w`) or slimmer (`i`) characters of your choosing to adjust this behavior.

### Rotation

If Inkyshot is living in a different house where things aren't necessarily always the same way up, use the `ROTATE` environment variable to rotate the output by 180 degrees.

### Weather

To enable the weather display, set the environment variable `MODE` to `weather`.

Next, use either `LATLONG` (e.g. 39.9199,32.8543) or `WEATHER_LOCATION` (e.g. Ankara, Turkey) environment variables to define the location for weather information. Entering only an empty `WEATHER_LOCATION` is also sufficient and in this case Inkyshot will lookup the latitude and longitude information from device's IP address.

Set `SCALE` environment variable to `F` to display the temperature values in Fahrenheit scale. The default is Celcius scale.

Use the `WEATHER_FONT` variable to customize the font used in weather display mode.

<<<<<<< HEAD
Use the `WEATHER_INVERT` variable to invert the Image being displayed.
=======
Use the `WEATHER_INVERT` variable to invert the Image being displayed - `WAVESHARE` specific.
>>>>>>> 0f0a4efc

`LOCALE` variable allows to display the date of temperature reading in any language supported by [the date library](https://arrow.readthedocs.io/en/latest/#module-arrow.locales).

Finally, you can set the environment variable `MODE` to `alternate` for Inkyshot to rotate between `quote` and `weather` modes.
You can put number of minutes in the `ALTERNATE_FREQUENCY` environment variable in order to configure Inkyshot to update periodically.
By default, the first display is quote mode and you can instead chose weather by setting `current_display` tag to `weather` on the device.


### Wifi Connect

As from v1.2.0 this project includes [wifi-connect](https://github.com/balena-io/wifi-connect) which is a utility for dynamically setting the WiFi configuration on a Linux device via a captive portal. If your device is not connected to the internet, an access point will be created. You can refer to the docs [here](https://github.com/balenablocks/wifi-connect#customisation) for customizing the different settings for wifi-connect.

## Case

STL files are included within the assets folder of the project for you to 3D print your own case.

![](https://raw.githubusercontent.com/balenalabs-incubator/inkyshot/master/assets/inky-print.png)

The case has two positions for a captive M3 nut, and can be fastened together with two countersunk 8mm M3 machine screws. If you're using design 2, the screws you'll need are something [like this](https://www.accu.co.uk/en/self-tapping-raised-torx-screws/21738-SHRKT-No-2-1-2-A2).

A position is open in the rear of the case for the use of a [micro USB PCB socket](https://www.aliexpress.com/item/4000484202812.html), allowing for direct connection of power to the back of a Raspberry Pi Zero.

![](https://raw.githubusercontent.com/balenalabs-incubator/inkyshot/master/assets/inky-rear.png)

### Contributing & Commit structure

_When submitting a pull request, please use the guidance outlined below._

Each commit message should consist of a _body_ and a _footer_, structured in the following format:

```
<scope (optional)>: <subject (mandatory)>
--BLANK LINK--
(optional) <body>
--BLANK LINE--
(optional) Connects-to: #issue-number
(mandatory) Change-type: major | minor | patch
(optional) Signed-off-by: Foo Bar <foobar@balena.io>
```

## Credits

Quotes are delivered from the
<span style="z-index:50;font-size:0.9em; font-weight: bold;">
<img src="https://theysaidso.com/branding/theysaidso.png" height="20" width="20" alt="theysaidso.com"/>
<a href="https://theysaidso.com" title="Powered by quotes from theysaidso.com" style="color: #ccc; margin-left: 4px; vertical-align: middle;">
They Said So®
</a>
</span> REST API.

Location information based on IP address is retrieved from [ipinfo.io](https://ipinfo.io).

We use Norwegian Meteorological Institute's [weather API](https://api.met.no/weatherapi/locationforecast/2.0/documentation) to get the weather forecast of the day. Weather symbols are customized from [yr.no's repository](https://github.com/nrkno/yr-weather-symbols).<|MERGE_RESOLUTION|>--- conflicted
+++ resolved
@@ -71,11 +71,7 @@
 
 Use the `WEATHER_FONT` variable to customize the font used in weather display mode.
 
-<<<<<<< HEAD
-Use the `WEATHER_INVERT` variable to invert the Image being displayed.
-=======
 Use the `WEATHER_INVERT` variable to invert the Image being displayed - `WAVESHARE` specific.
->>>>>>> 0f0a4efc
 
 `LOCALE` variable allows to display the date of temperature reading in any language supported by [the date library](https://arrow.readthedocs.io/en/latest/#module-arrow.locales).
 
